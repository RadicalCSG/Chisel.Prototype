--- conflicted
+++ resolved
@@ -1068,7 +1068,6 @@
 
             return true;
         }
-<<<<<<< HEAD
         
         public static bool IsSelfIntersecting(in BlobBuilderArray<float3> vertices, in BlobBuilderArray<BrushMeshBlob.HalfEdge> halfEdges, in BlobBuilderArray<BrushMeshBlob.Polygon> polygons)
         {
@@ -1089,7 +1088,6 @@
             return true;
         }
 
-=======
 
         /// <summary>
         /// Creates a brush out of a set of planes. A brush consists of several faces, each of which can be defined by a plane (of which there must be at least four).
@@ -1099,13 +1097,13 @@
         /// If you do not know the size of the resulting brush beforehand, this can also be oversized. For example +-4096 world units from the world center.
         /// If possible, perform your operations near the center of the world for optimal accuracy.</para>
         /// </summary>
-        public static void CreateFromPlanes(ref BrushMesh brushMesh, float4[] planes, Bounds bounds, in ChiselSurfaceDefinition surfaceDefinition)
+        public static void CreateFromPlanes(float4[] planes, Bounds bounds, ref ChiselSurfaceDefinition surfaceDefinition, ref BrushMesh brushMesh)
         {
             Debug.Assert(planes != null && planes.Length >= 4);
 
             // create a box brush with the size of the specified bounds.
-            surfaceDefinition.EnsureSize(6);
-            CreateBox(ref brushMesh, bounds.min, bounds.max, in surfaceDefinition);
+            surfaceDefinition.EnsureSize(planes.Length);
+            CreateBox(bounds.min, bounds.max, out brushMesh);
 
             // cut the brush using the given planes.
             brushMesh.Cut(planes);
@@ -1116,7 +1114,7 @@
         /// The brush geometry is not centered unless your points are, use <seealso cref="BrushMesh.CenterAndSnapPlanes"/> to center and position the game object to match.
         /// <para>If possible, place your points near the center of the world for optimal accuracy.</para>
         /// </summary>
-        public static void CreateFromPoints(ref BrushMesh brushMesh, Vector3[] points, in ChiselSurfaceDefinition surfaceDefinition)
+        public static void CreateFromPoints(Vector3[] points, ref ChiselSurfaceDefinition surfaceDefinition, ref BrushMesh brushMesh)
         {
             Debug.Assert(points != null && points.Length >= 4);
 
@@ -1130,8 +1128,7 @@
             convexHullCalculator.GenerateHull(points, ref planes, out Bounds bounds);
 
             // create a brush out of the convex hull.
-            CreateFromPlanes(ref brushMesh, planes.ToArray(), bounds, in surfaceDefinition);
-        }
->>>>>>> b909c0ce
+            CreateFromPlanes(planes.ToArray(), bounds, ref surfaceDefinition, ref brushMesh);
+        }
     }
 }