﻿using Chisel.Core;
using Chisel.Components;
using UnityEditor;
using UnityEngine;

namespace Chisel.Editors
{
<<<<<<< HEAD
	[CustomEditor(typeof(CSGCapsule))]
	[CanEditMultipleObjects]
	public sealed class CSGCapsuleEditor : GeneratorEditor<CSGCapsule>
	{
		SerializedProperty heightProp;
		SerializedProperty topHeightProp;
		SerializedProperty bottomHeightProp;

		SerializedProperty diameterXProp;
		SerializedProperty diameterZProp;
		SerializedProperty rotationProp;

		SerializedProperty sidesProp;
		SerializedProperty topSegmentsProp;
		SerializedProperty bottomSegmentsProp;

		protected override void ResetInspector()
		{ 
			heightProp			= null;
			topHeightProp		= null;
			bottomHeightProp	= null;

			diameterXProp		= null;
			diameterZProp		= null;
			rotationProp		= null;

			sidesProp			= null;
			topSegmentsProp		= null;
			bottomSegmentsProp	= null;
		}
		
		protected override void InitInspector()
		{ 
			heightProp			= serializedObject.FindProperty("definition.height");
			topHeightProp		= serializedObject.FindProperty("definition.topHeight");
			bottomHeightProp	= serializedObject.FindProperty("definition.bottomHeight");

			diameterXProp		= serializedObject.FindProperty("definition.diameterX");
			diameterZProp		= serializedObject.FindProperty("definition.diameterZ");
			rotationProp		= serializedObject.FindProperty("definition.rotation");

			sidesProp			= serializedObject.FindProperty("definition.sides");
			topSegmentsProp		= serializedObject.FindProperty("definition.topSegments");
			bottomSegmentsProp	= serializedObject.FindProperty("definition.bottomSegments");
		}

		
		protected override void OnInspector()
		{ 
			EditorGUILayout.PropertyField(heightProp);
			EditorGUILayout.PropertyField(topHeightProp);
			EditorGUILayout.PropertyField(bottomHeightProp);

			EditorGUILayout.PropertyField(diameterXProp);
			EditorGUILayout.PropertyField(diameterZProp);
			EditorGUILayout.PropertyField(rotationProp);

			EditorGUILayout.PropertyField(sidesProp);
			EditorGUILayout.PropertyField(topSegmentsProp);
			EditorGUILayout.PropertyField(bottomSegmentsProp);
		}

		
		
		protected override void OnSceneInit(CSGCapsule generator) { }


		const float kLineDash					= 2.0f;
		const float kVertLineThickness			= 0.75f;
		const float kHorzLineThickness			= 1.0f;
		const float kCapLineThickness			= 2.0f;
		const float kCapLineThicknessSelected   = 2.5f;

		static void DrawOutline(CSGCapsuleDefinition definition, Vector3[] vertices, LineMode lineMode)
		{
			//var baseColor		= UnityEditor.Handles.yAxisColor;
			//var isDisabled	= UnitySceneExtensions.Handles.disabled;
			//var normal		= Vector3.up;
			var sides			= definition.sides;
			
			// TODO: share this logic with GenerateCapsuleVertices
			
			var topHemisphere		= definition.haveRoundedTop;
			var bottomHemisphere	= definition.haveRoundedBottom;
			var topSegments			= topHemisphere    ? definition.topSegments    : 0;
			var bottomSegments		= bottomHemisphere ? definition.bottomSegments : 0;
			
			var extraVertices		= definition.extraVertexCount;
			var bottomVertex		= definition.bottomVertex;
			var topVertex			= definition.topVertex;
			
			var rings				= definition.ringCount;
			var bottomRing			= (bottomHemisphere) ? (rings - bottomSegments) : rings - 1;
			var topRing				= (topHemisphere   ) ? (topSegments - 1) : 0;

			var prevColor = UnityEditor.Handles.color;
			var color = prevColor;
			color.a *= 0.6f;

			for (int i = 0, j = extraVertices; i < rings; i++, j += sides)
			{
				if ((!definition.haveRoundedTop && i == topRing) ||
					(!definition.haveRoundedBottom && i == bottomRing))
					continue;
				bool isCapRing = (i == topRing || i == bottomRing);
				UnityEditor.Handles.color = (isCapRing ? prevColor : color);
				CSGOutlineRenderer.DrawLineLoop(vertices, j, sides, lineMode: lineMode, thickness: (isCapRing ? kCapLineThickness : kHorzLineThickness), dashSize: (isCapRing ? 0 : kLineDash));
			}

			UnityEditor.Handles.color = color;
			for (int k = 0; k < sides; k++)
			{
				if (topHemisphere)
					CSGOutlineRenderer.DrawLine(vertices[topVertex], vertices[extraVertices + k], lineMode: lineMode, thickness: kVertLineThickness);
				for (int i = 0, j = extraVertices; i < rings - 1; i++, j += sides)
					CSGOutlineRenderer.DrawLine(vertices[j + k], vertices[j + k + sides], lineMode: lineMode, thickness: kVertLineThickness);
				if (bottomHemisphere)
					CSGOutlineRenderer.DrawLine(vertices[bottomVertex], vertices[extraVertices + k + ((rings - 1) * sides)], lineMode: lineMode, thickness: kVertLineThickness);
			}
			UnityEditor.Handles.color = prevColor;
		}

		internal static int s_TopHash		= "TopCapsuleHash".GetHashCode();
		internal static int s_BottomHash	= "BottomCapsuleHash".GetHashCode();

		static Vector3[] vertices = null; // TODO: store this per instance? or just allocate every frame?

		protected override void OnScene(CSGCapsule generator)
		{
			var baseColor		= UnityEditor.Handles.yAxisColor;
			var isDisabled		= UnitySceneExtensions.SceneHandles.disabled;
			var focusControl	= UnitySceneExtensions.SceneHandleUtility.focusControl;
			var normal			= Vector3.up;

			if (!BrushMeshAssetFactory.GenerateCapsuleVertices(ref generator.definition, ref vertices))
				return;

			UnityEditor.Handles.color = CSGCylinderEditor.GetColorForState(baseColor, false, false, isDisabled);
			DrawOutline(generator.definition, vertices, lineMode: LineMode.ZTest);

			UnityEditor.Handles.color = CSGCylinderEditor.GetColorForState(baseColor, false, true, isDisabled);
			DrawOutline(generator.definition, vertices, lineMode: LineMode.NoZTest);
			
			var topPoint	= normal * generator.Height;
			var bottomPoint = normal * 0;
			var middlePoint	= normal * (generator.Height * 0.5f);
			var radius2D	= new Vector2(generator.definition.diameterX, generator.definition.diameterZ) * 0.5f;

            if (generator.Height < 0)
                normal = -normal;

			EditorGUI.BeginChangeCheck();
			{
				UnityEditor.Handles.color = baseColor;
				// TODO: make it possible to (optionally) size differently in x & z
				radius2D.x = UnitySceneExtensions.SceneHandles.RadiusHandle(normal, middlePoint, radius2D.x);

				var topId = GUIUtility.GetControlID(s_TopHash, FocusType.Passive);
				{
					var isTopBackfaced		= CSGCylinderEditor.IsSufaceBackFaced(topPoint, normal);
					var topHasFocus			= (focusControl == topId);

					UnityEditor.Handles.color = CSGCylinderEditor.GetColorForState(baseColor, topHasFocus, isTopBackfaced, isDisabled);
					topPoint = UnitySceneExtensions.SceneHandles.DirectionHandle(topId, topPoint, normal);
					if (!generator.HaveRoundedTop)
					{
						//var roundedTopPoint	= normal * generator.definition.topOffset;
						var thickness = topHasFocus ? kCapLineThicknessSelected : kCapLineThickness;

						UnityEditor.Handles.color = CSGCylinderEditor.GetColorForState(baseColor, topHasFocus, true, isDisabled);
						CSGOutlineRenderer.DrawLineLoop(vertices, generator.definition.topVertexOffset, generator.definition.sides, lineMode: LineMode.NoZTest, thickness: thickness);
						
						UnityEditor.Handles.color = CSGCylinderEditor.GetColorForState(baseColor, topHasFocus, false, isDisabled);
						CSGOutlineRenderer.DrawLineLoop(vertices, generator.definition.topVertexOffset, generator.definition.sides, lineMode: LineMode.ZTest,   thickness: thickness);
					}
				}
				
				var bottomId = GUIUtility.GetControlID(s_BottomHash, FocusType.Passive);
				{
					var isBottomBackfaced	= CSGCylinderEditor.IsSufaceBackFaced(bottomPoint, -normal);
					var bottomHasFocus		= (focusControl == bottomId);

					UnityEditor.Handles.color = CSGCylinderEditor.GetColorForState(baseColor, bottomHasFocus, isBottomBackfaced, isDisabled);
					bottomPoint = UnitySceneExtensions.SceneHandles.DirectionHandle(bottomId, bottomPoint, -normal);
					if (!generator.HaveRoundedBottom)
					{
						//var roundedBottomPoint	= normal * generator.definition.bottomOffset;
						var thickness = bottomHasFocus ? kCapLineThicknessSelected : kCapLineThickness;

						UnityEditor.Handles.color = CSGCylinderEditor.GetColorForState(baseColor, bottomHasFocus, true, isDisabled);
						CSGOutlineRenderer.DrawLineLoop(vertices, generator.definition.bottomVertexOffset, generator.definition.sides, lineMode: LineMode.NoZTest, thickness: thickness);
					
						UnityEditor.Handles.color = CSGCylinderEditor.GetColorForState(baseColor, bottomHasFocus, false, isDisabled);
						CSGOutlineRenderer.DrawLineLoop(vertices, generator.definition.bottomVertexOffset, generator.definition.sides, lineMode: LineMode.ZTest,   thickness: thickness);
					}
				}
			}
			if (EditorGUI.EndChangeCheck())
			{
				Undo.RecordObject(target, "Modified " + generator.NodeTypeName);
				generator.definition.height = topPoint.y - bottomPoint.y;
				generator.definition.diameterX = radius2D.x * 2.0f;
				generator.definition.diameterZ = radius2D.x * 2.0f;
				generator.OnValidate();
				// TODO: handle sizing down (needs to modify transformation?)
			}
		}
	}
=======
    [CustomEditor(typeof(CSGCapsule))]
    [CanEditMultipleObjects]
    public sealed class CSGCapsuleEditor : GeneratorEditor<CSGCapsule>
    {
        SerializedProperty heightProp;
        SerializedProperty topHeightProp;
        SerializedProperty bottomHeightProp;

        SerializedProperty diameterXProp;
        SerializedProperty diameterZProp;
        SerializedProperty rotationProp;

        SerializedProperty sidesProp;
        SerializedProperty topSegmentsProp;
        SerializedProperty bottomSegmentsProp;

        protected override void ResetInspector()
        { 
            heightProp			= null;
            topHeightProp		= null;
            bottomHeightProp	= null;

            diameterXProp		= null;
            diameterZProp		= null;
            rotationProp		= null;

            sidesProp			= null;
            topSegmentsProp		= null;
            bottomSegmentsProp	= null;
        }
        
        protected override void InitInspector()
        { 
            heightProp			= serializedObject.FindProperty("definition.height");
            topHeightProp		= serializedObject.FindProperty("definition.topHeight");
            bottomHeightProp	= serializedObject.FindProperty("definition.bottomHeight");

            diameterXProp		= serializedObject.FindProperty("definition.diameterX");
            diameterZProp		= serializedObject.FindProperty("definition.diameterZ");
            rotationProp		= serializedObject.FindProperty("definition.rotation");

            sidesProp			= serializedObject.FindProperty("definition.sides");
            topSegmentsProp		= serializedObject.FindProperty("definition.topSegments");
            bottomSegmentsProp	= serializedObject.FindProperty("definition.bottomSegments");
        }

        
        protected override void OnInspector()
        { 
            EditorGUILayout.PropertyField(heightProp);
            EditorGUILayout.PropertyField(topHeightProp);
            EditorGUILayout.PropertyField(bottomHeightProp);

            EditorGUILayout.PropertyField(diameterXProp);
            EditorGUILayout.PropertyField(diameterZProp);
            EditorGUILayout.PropertyField(rotationProp);

            EditorGUILayout.PropertyField(sidesProp);
            EditorGUILayout.PropertyField(topSegmentsProp);
            EditorGUILayout.PropertyField(bottomSegmentsProp);
        }

        
        
        protected override void OnSceneInit(CSGCapsule generator) { }


        const float kLineDash					= 2.0f;
        const float kVertLineThickness			= 0.75f;
        const float kHorzLineThickness			= 1.0f;
        const float kCapLineThickness			= 2.0f;
        const float kCapLineThicknessSelected   = 2.5f;

        static void DrawOutline(CSGCapsuleDefinition definition, Vector3[] vertices, LineMode lineMode)
        {
            //var baseColor		= UnityEditor.Handles.yAxisColor;
            //var isDisabled	= UnitySceneExtensions.Handles.disabled;
            //var normal		= Vector3.up;
            var sides			= definition.sides;
            
            // TODO: share this logic with GenerateCapsuleVertices
            
            var topHemisphere		= definition.haveRoundedTop;
            var bottomHemisphere	= definition.haveRoundedBottom;
            var topSegments			= topHemisphere    ? definition.topSegments    : 0;
            var bottomSegments		= bottomHemisphere ? definition.bottomSegments : 0;
            
            var extraVertices		= definition.extraVertexCount;
            var bottomVertex		= definition.bottomVertex;
            var topVertex			= definition.topVertex;
            
            var rings				= definition.ringCount;
            var bottomRing			= (bottomHemisphere) ? (rings - bottomSegments) : rings - 1;
            var topRing				= (topHemisphere   ) ? (topSegments - 1) : 0;

            var prevColor = UnityEditor.Handles.color;
            var color = prevColor;
            color.a *= 0.6f;

            for (int i = 0, j = extraVertices; i < rings; i++, j += sides)
            {
                if ((!definition.haveRoundedTop && i == topRing) ||
                    (!definition.haveRoundedBottom && i == bottomRing))
                    continue;
                bool isCapRing = (i == topRing || i == bottomRing);
                UnityEditor.Handles.color = (isCapRing ? prevColor : color);
                CSGOutlineRenderer.DrawLineLoop(vertices, j, sides, lineMode: lineMode, thickness: (isCapRing ? kCapLineThickness : kHorzLineThickness), dashSize: (isCapRing ? 0 : kLineDash));
            }

            UnityEditor.Handles.color = color;
            for (int k = 0; k < sides; k++)
            {
                if (topHemisphere)
                    CSGOutlineRenderer.DrawLine(vertices[topVertex], vertices[extraVertices + k], lineMode: lineMode, thickness: kVertLineThickness);
                for (int i = 0, j = extraVertices; i < rings - 1; i++, j += sides)
                    CSGOutlineRenderer.DrawLine(vertices[j + k], vertices[j + k + sides], lineMode: lineMode, thickness: kVertLineThickness);
                if (bottomHemisphere)
                    CSGOutlineRenderer.DrawLine(vertices[bottomVertex], vertices[extraVertices + k + ((rings - 1) * sides)], lineMode: lineMode, thickness: kVertLineThickness);
            }
            UnityEditor.Handles.color = prevColor;
        }

        internal static int s_TopHash		= "TopCapsuleHash".GetHashCode();
        internal static int s_BottomHash	= "BottomCapsuleHash".GetHashCode();

        static Vector3[] vertices = null; // TODO: store this per instance? or just allocate every frame?

        protected override void OnScene(CSGCapsule generator)
        {
            var baseColor		= UnityEditor.Handles.yAxisColor;
            var isDisabled		= UnitySceneExtensions.SceneHandles.disabled;
            var focusControl	= UnitySceneExtensions.SceneHandleUtility.focusControl;
            var normal			= Vector3.up;

            if (!BrushMeshAssetFactory.GenerateCapsuleVertices(generator.definition, ref vertices))
                return;

            UnityEditor.Handles.color = CSGCylinderEditor.GetColorForState(baseColor, false, false, isDisabled);
            DrawOutline(generator.definition, vertices, lineMode: LineMode.ZTest);

            UnityEditor.Handles.color = CSGCylinderEditor.GetColorForState(baseColor, false, true, isDisabled);
            DrawOutline(generator.definition, vertices, lineMode: LineMode.NoZTest);
            

            var topPoint	= normal * generator.Height;
            var bottomPoint = normal * 0;
            var middlePoint	= normal * (generator.Height * 0.5f);
            var radius2D	= new Vector2(generator.definition.diameterX, generator.definition.diameterZ) * 0.5f;

            EditorGUI.BeginChangeCheck();
            {
                UnityEditor.Handles.color = baseColor;
                // TODO: make it possible to (optionally) size differently in x & z
                radius2D.x = UnitySceneExtensions.SceneHandles.RadiusHandle(normal, middlePoint, radius2D.x);

                var topId = GUIUtility.GetControlID(s_TopHash, FocusType.Passive);
                {
                    var isTopBackfaced		= CSGCylinderEditor.IsSufaceBackFaced(topPoint, normal);
                    var topHasFocus			= (focusControl == topId);

                    UnityEditor.Handles.color = CSGCylinderEditor.GetColorForState(baseColor, topHasFocus, isTopBackfaced, isDisabled);
                    topPoint = UnitySceneExtensions.SceneHandles.DirectionHandle(topId, topPoint, normal);
                    if (!generator.HaveRoundedTop)
                    {
                        //var roundedTopPoint	= normal * generator.definition.topOffset;
                        var thickness = topHasFocus ? kCapLineThicknessSelected : kCapLineThickness;

                        UnityEditor.Handles.color = CSGCylinderEditor.GetColorForState(baseColor, topHasFocus, true, isDisabled);
                        CSGOutlineRenderer.DrawLineLoop(vertices, generator.definition.topVertexOffset, generator.definition.sides, lineMode: LineMode.NoZTest, thickness: thickness);
                        
                        UnityEditor.Handles.color = CSGCylinderEditor.GetColorForState(baseColor, topHasFocus, false, isDisabled);
                        CSGOutlineRenderer.DrawLineLoop(vertices, generator.definition.topVertexOffset, generator.definition.sides, lineMode: LineMode.ZTest,   thickness: thickness);
                    }
                }
                
                var bottomId = GUIUtility.GetControlID(s_BottomHash, FocusType.Passive);
                {
                    var isBottomBackfaced	= CSGCylinderEditor.IsSufaceBackFaced(bottomPoint, -normal);
                    var bottomHasFocus		= (focusControl == bottomId);

                    UnityEditor.Handles.color = CSGCylinderEditor.GetColorForState(baseColor, bottomHasFocus, isBottomBackfaced, isDisabled);
                    bottomPoint = UnitySceneExtensions.SceneHandles.DirectionHandle(bottomId, bottomPoint, -normal);
                    if (!generator.HaveRoundedBottom)
                    {
                        //var roundedBottomPoint	= normal * generator.definition.bottomOffset;
                        var thickness = bottomHasFocus ? kCapLineThicknessSelected : kCapLineThickness;

                        UnityEditor.Handles.color = CSGCylinderEditor.GetColorForState(baseColor, bottomHasFocus, true, isDisabled);
                        CSGOutlineRenderer.DrawLineLoop(vertices, generator.definition.bottomVertexOffset, generator.definition.sides, lineMode: LineMode.NoZTest, thickness: thickness);
                    
                        UnityEditor.Handles.color = CSGCylinderEditor.GetColorForState(baseColor, bottomHasFocus, false, isDisabled);
                        CSGOutlineRenderer.DrawLineLoop(vertices, generator.definition.bottomVertexOffset, generator.definition.sides, lineMode: LineMode.ZTest,   thickness: thickness);
                    }
                }
            }
            if (EditorGUI.EndChangeCheck())
            {
                Undo.RecordObject(target, "Modified " + generator.NodeTypeName);
                generator.definition.height = topPoint.y - bottomPoint.y;
                generator.definition.diameterX = radius2D.x * 2.0f;
                generator.definition.diameterZ = radius2D.x * 2.0f;
                generator.OnValidate();
                // TODO: handle sizing down (needs to modify transformation?)
            }
        }
    }
>>>>>>> ac514a9a
}<|MERGE_RESOLUTION|>--- conflicted
+++ resolved
@@ -5,216 +5,6 @@
 
 namespace Chisel.Editors
 {
-<<<<<<< HEAD
-	[CustomEditor(typeof(CSGCapsule))]
-	[CanEditMultipleObjects]
-	public sealed class CSGCapsuleEditor : GeneratorEditor<CSGCapsule>
-	{
-		SerializedProperty heightProp;
-		SerializedProperty topHeightProp;
-		SerializedProperty bottomHeightProp;
-
-		SerializedProperty diameterXProp;
-		SerializedProperty diameterZProp;
-		SerializedProperty rotationProp;
-
-		SerializedProperty sidesProp;
-		SerializedProperty topSegmentsProp;
-		SerializedProperty bottomSegmentsProp;
-
-		protected override void ResetInspector()
-		{ 
-			heightProp			= null;
-			topHeightProp		= null;
-			bottomHeightProp	= null;
-
-			diameterXProp		= null;
-			diameterZProp		= null;
-			rotationProp		= null;
-
-			sidesProp			= null;
-			topSegmentsProp		= null;
-			bottomSegmentsProp	= null;
-		}
-		
-		protected override void InitInspector()
-		{ 
-			heightProp			= serializedObject.FindProperty("definition.height");
-			topHeightProp		= serializedObject.FindProperty("definition.topHeight");
-			bottomHeightProp	= serializedObject.FindProperty("definition.bottomHeight");
-
-			diameterXProp		= serializedObject.FindProperty("definition.diameterX");
-			diameterZProp		= serializedObject.FindProperty("definition.diameterZ");
-			rotationProp		= serializedObject.FindProperty("definition.rotation");
-
-			sidesProp			= serializedObject.FindProperty("definition.sides");
-			topSegmentsProp		= serializedObject.FindProperty("definition.topSegments");
-			bottomSegmentsProp	= serializedObject.FindProperty("definition.bottomSegments");
-		}
-
-		
-		protected override void OnInspector()
-		{ 
-			EditorGUILayout.PropertyField(heightProp);
-			EditorGUILayout.PropertyField(topHeightProp);
-			EditorGUILayout.PropertyField(bottomHeightProp);
-
-			EditorGUILayout.PropertyField(diameterXProp);
-			EditorGUILayout.PropertyField(diameterZProp);
-			EditorGUILayout.PropertyField(rotationProp);
-
-			EditorGUILayout.PropertyField(sidesProp);
-			EditorGUILayout.PropertyField(topSegmentsProp);
-			EditorGUILayout.PropertyField(bottomSegmentsProp);
-		}
-
-		
-		
-		protected override void OnSceneInit(CSGCapsule generator) { }
-
-
-		const float kLineDash					= 2.0f;
-		const float kVertLineThickness			= 0.75f;
-		const float kHorzLineThickness			= 1.0f;
-		const float kCapLineThickness			= 2.0f;
-		const float kCapLineThicknessSelected   = 2.5f;
-
-		static void DrawOutline(CSGCapsuleDefinition definition, Vector3[] vertices, LineMode lineMode)
-		{
-			//var baseColor		= UnityEditor.Handles.yAxisColor;
-			//var isDisabled	= UnitySceneExtensions.Handles.disabled;
-			//var normal		= Vector3.up;
-			var sides			= definition.sides;
-			
-			// TODO: share this logic with GenerateCapsuleVertices
-			
-			var topHemisphere		= definition.haveRoundedTop;
-			var bottomHemisphere	= definition.haveRoundedBottom;
-			var topSegments			= topHemisphere    ? definition.topSegments    : 0;
-			var bottomSegments		= bottomHemisphere ? definition.bottomSegments : 0;
-			
-			var extraVertices		= definition.extraVertexCount;
-			var bottomVertex		= definition.bottomVertex;
-			var topVertex			= definition.topVertex;
-			
-			var rings				= definition.ringCount;
-			var bottomRing			= (bottomHemisphere) ? (rings - bottomSegments) : rings - 1;
-			var topRing				= (topHemisphere   ) ? (topSegments - 1) : 0;
-
-			var prevColor = UnityEditor.Handles.color;
-			var color = prevColor;
-			color.a *= 0.6f;
-
-			for (int i = 0, j = extraVertices; i < rings; i++, j += sides)
-			{
-				if ((!definition.haveRoundedTop && i == topRing) ||
-					(!definition.haveRoundedBottom && i == bottomRing))
-					continue;
-				bool isCapRing = (i == topRing || i == bottomRing);
-				UnityEditor.Handles.color = (isCapRing ? prevColor : color);
-				CSGOutlineRenderer.DrawLineLoop(vertices, j, sides, lineMode: lineMode, thickness: (isCapRing ? kCapLineThickness : kHorzLineThickness), dashSize: (isCapRing ? 0 : kLineDash));
-			}
-
-			UnityEditor.Handles.color = color;
-			for (int k = 0; k < sides; k++)
-			{
-				if (topHemisphere)
-					CSGOutlineRenderer.DrawLine(vertices[topVertex], vertices[extraVertices + k], lineMode: lineMode, thickness: kVertLineThickness);
-				for (int i = 0, j = extraVertices; i < rings - 1; i++, j += sides)
-					CSGOutlineRenderer.DrawLine(vertices[j + k], vertices[j + k + sides], lineMode: lineMode, thickness: kVertLineThickness);
-				if (bottomHemisphere)
-					CSGOutlineRenderer.DrawLine(vertices[bottomVertex], vertices[extraVertices + k + ((rings - 1) * sides)], lineMode: lineMode, thickness: kVertLineThickness);
-			}
-			UnityEditor.Handles.color = prevColor;
-		}
-
-		internal static int s_TopHash		= "TopCapsuleHash".GetHashCode();
-		internal static int s_BottomHash	= "BottomCapsuleHash".GetHashCode();
-
-		static Vector3[] vertices = null; // TODO: store this per instance? or just allocate every frame?
-
-		protected override void OnScene(CSGCapsule generator)
-		{
-			var baseColor		= UnityEditor.Handles.yAxisColor;
-			var isDisabled		= UnitySceneExtensions.SceneHandles.disabled;
-			var focusControl	= UnitySceneExtensions.SceneHandleUtility.focusControl;
-			var normal			= Vector3.up;
-
-			if (!BrushMeshAssetFactory.GenerateCapsuleVertices(ref generator.definition, ref vertices))
-				return;
-
-			UnityEditor.Handles.color = CSGCylinderEditor.GetColorForState(baseColor, false, false, isDisabled);
-			DrawOutline(generator.definition, vertices, lineMode: LineMode.ZTest);
-
-			UnityEditor.Handles.color = CSGCylinderEditor.GetColorForState(baseColor, false, true, isDisabled);
-			DrawOutline(generator.definition, vertices, lineMode: LineMode.NoZTest);
-			
-			var topPoint	= normal * generator.Height;
-			var bottomPoint = normal * 0;
-			var middlePoint	= normal * (generator.Height * 0.5f);
-			var radius2D	= new Vector2(generator.definition.diameterX, generator.definition.diameterZ) * 0.5f;
-
-            if (generator.Height < 0)
-                normal = -normal;
-
-			EditorGUI.BeginChangeCheck();
-			{
-				UnityEditor.Handles.color = baseColor;
-				// TODO: make it possible to (optionally) size differently in x & z
-				radius2D.x = UnitySceneExtensions.SceneHandles.RadiusHandle(normal, middlePoint, radius2D.x);
-
-				var topId = GUIUtility.GetControlID(s_TopHash, FocusType.Passive);
-				{
-					var isTopBackfaced		= CSGCylinderEditor.IsSufaceBackFaced(topPoint, normal);
-					var topHasFocus			= (focusControl == topId);
-
-					UnityEditor.Handles.color = CSGCylinderEditor.GetColorForState(baseColor, topHasFocus, isTopBackfaced, isDisabled);
-					topPoint = UnitySceneExtensions.SceneHandles.DirectionHandle(topId, topPoint, normal);
-					if (!generator.HaveRoundedTop)
-					{
-						//var roundedTopPoint	= normal * generator.definition.topOffset;
-						var thickness = topHasFocus ? kCapLineThicknessSelected : kCapLineThickness;
-
-						UnityEditor.Handles.color = CSGCylinderEditor.GetColorForState(baseColor, topHasFocus, true, isDisabled);
-						CSGOutlineRenderer.DrawLineLoop(vertices, generator.definition.topVertexOffset, generator.definition.sides, lineMode: LineMode.NoZTest, thickness: thickness);
-						
-						UnityEditor.Handles.color = CSGCylinderEditor.GetColorForState(baseColor, topHasFocus, false, isDisabled);
-						CSGOutlineRenderer.DrawLineLoop(vertices, generator.definition.topVertexOffset, generator.definition.sides, lineMode: LineMode.ZTest,   thickness: thickness);
-					}
-				}
-				
-				var bottomId = GUIUtility.GetControlID(s_BottomHash, FocusType.Passive);
-				{
-					var isBottomBackfaced	= CSGCylinderEditor.IsSufaceBackFaced(bottomPoint, -normal);
-					var bottomHasFocus		= (focusControl == bottomId);
-
-					UnityEditor.Handles.color = CSGCylinderEditor.GetColorForState(baseColor, bottomHasFocus, isBottomBackfaced, isDisabled);
-					bottomPoint = UnitySceneExtensions.SceneHandles.DirectionHandle(bottomId, bottomPoint, -normal);
-					if (!generator.HaveRoundedBottom)
-					{
-						//var roundedBottomPoint	= normal * generator.definition.bottomOffset;
-						var thickness = bottomHasFocus ? kCapLineThicknessSelected : kCapLineThickness;
-
-						UnityEditor.Handles.color = CSGCylinderEditor.GetColorForState(baseColor, bottomHasFocus, true, isDisabled);
-						CSGOutlineRenderer.DrawLineLoop(vertices, generator.definition.bottomVertexOffset, generator.definition.sides, lineMode: LineMode.NoZTest, thickness: thickness);
-					
-						UnityEditor.Handles.color = CSGCylinderEditor.GetColorForState(baseColor, bottomHasFocus, false, isDisabled);
-						CSGOutlineRenderer.DrawLineLoop(vertices, generator.definition.bottomVertexOffset, generator.definition.sides, lineMode: LineMode.ZTest,   thickness: thickness);
-					}
-				}
-			}
-			if (EditorGUI.EndChangeCheck())
-			{
-				Undo.RecordObject(target, "Modified " + generator.NodeTypeName);
-				generator.definition.height = topPoint.y - bottomPoint.y;
-				generator.definition.diameterX = radius2D.x * 2.0f;
-				generator.definition.diameterZ = radius2D.x * 2.0f;
-				generator.OnValidate();
-				// TODO: handle sizing down (needs to modify transformation?)
-			}
-		}
-	}
-=======
     [CustomEditor(typeof(CSGCapsule))]
     [CanEditMultipleObjects]
     public sealed class CSGCapsuleEditor : GeneratorEditor<CSGCapsule>
@@ -349,26 +139,28 @@
             var focusControl	= UnitySceneExtensions.SceneHandleUtility.focusControl;
             var normal			= Vector3.up;
 
-            if (!BrushMeshAssetFactory.GenerateCapsuleVertices(generator.definition, ref vertices))
-                return;
+			if (!BrushMeshAssetFactory.GenerateCapsuleVertices(ref generator.definition, ref vertices))
+				return;
 
             UnityEditor.Handles.color = CSGCylinderEditor.GetColorForState(baseColor, false, false, isDisabled);
             DrawOutline(generator.definition, vertices, lineMode: LineMode.ZTest);
 
-            UnityEditor.Handles.color = CSGCylinderEditor.GetColorForState(baseColor, false, true, isDisabled);
-            DrawOutline(generator.definition, vertices, lineMode: LineMode.NoZTest);
-            
-
-            var topPoint	= normal * generator.Height;
-            var bottomPoint = normal * 0;
-            var middlePoint	= normal * (generator.Height * 0.5f);
-            var radius2D	= new Vector2(generator.definition.diameterX, generator.definition.diameterZ) * 0.5f;
-
-            EditorGUI.BeginChangeCheck();
-            {
-                UnityEditor.Handles.color = baseColor;
-                // TODO: make it possible to (optionally) size differently in x & z
-                radius2D.x = UnitySceneExtensions.SceneHandles.RadiusHandle(normal, middlePoint, radius2D.x);
+			UnityEditor.Handles.color = CSGCylinderEditor.GetColorForState(baseColor, false, true, isDisabled);
+			DrawOutline(generator.definition, vertices, lineMode: LineMode.NoZTest);
+			
+			var topPoint	= normal * generator.Height;
+			var bottomPoint = normal * 0;
+			var middlePoint	= normal * (generator.Height * 0.5f);
+			var radius2D	= new Vector2(generator.definition.diameterX, generator.definition.diameterZ) * 0.5f;
+
+            if (generator.Height < 0)
+                normal = -normal;
+
+			EditorGUI.BeginChangeCheck();
+			{
+				UnityEditor.Handles.color = baseColor;
+				// TODO: make it possible to (optionally) size differently in x & z
+				radius2D.x = UnitySceneExtensions.SceneHandles.RadiusHandle(normal, middlePoint, radius2D.x);
 
                 var topId = GUIUtility.GetControlID(s_TopHash, FocusType.Passive);
                 {
@@ -421,5 +213,4 @@
             }
         }
     }
->>>>>>> ac514a9a
 }