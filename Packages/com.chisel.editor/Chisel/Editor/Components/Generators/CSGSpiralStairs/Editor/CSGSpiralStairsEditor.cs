--- conflicted
+++ resolved
@@ -12,173 +12,172 @@
 
 namespace Chisel.Editors
 {
-<<<<<<< HEAD
-	[CustomEditor(typeof(CSGSpiralStairs))]
-	[CanEditMultipleObjects]
-	public sealed class CSGSpiralStairsEditor : GeneratorEditor<CSGSpiralStairs> 
-	{
-		SerializedProperty heightProp;
-		SerializedProperty outerDiameterProp;
-		SerializedProperty outerSegmentsProp;
-		SerializedProperty innerDiameterProp;
-		SerializedProperty innerSegmentsProp;
-		SerializedProperty stepHeightProp;
-		SerializedProperty nosingDepthProp;
-		SerializedProperty nosingWidthProp;
-		SerializedProperty treadHeightProp;
-		SerializedProperty startAngleProp;
-		SerializedProperty rotationProp;
-		SerializedProperty riserTypeProp;
-		SerializedProperty riserDepthProp;
-		SerializedProperty bottomSmoothingGroupProp;
-		
-		protected override void ResetInspector()
-		{
-			heightProp					= null;
-			outerDiameterProp			= null;
-			outerSegmentsProp			= null;
-			innerDiameterProp			= null;
-			innerSegmentsProp			= null;
-			stepHeightProp				= null;
-			nosingDepthProp				= null;
-			nosingWidthProp				= null;
-			treadHeightProp				= null;
-			startAngleProp				= null;
-			rotationProp				= null;
-			riserTypeProp				= null;
-			riserDepthProp				= null;
-			bottomSmoothingGroupProp	= null;
-		}
-		
-		protected override void InitInspector()
-		{ 
-			heightProp					= serializedObject.FindProperty("definition.height");
-			outerDiameterProp			= serializedObject.FindProperty("definition.outerDiameter");
-			outerSegmentsProp			= serializedObject.FindProperty("definition.outerSegments");
-			innerDiameterProp			= serializedObject.FindProperty("definition.innerDiameter");
-			innerSegmentsProp			= serializedObject.FindProperty("definition.innerSegments");
-			stepHeightProp				= serializedObject.FindProperty("definition.stepHeight");
-			treadHeightProp				= serializedObject.FindProperty("definition.treadHeight");
-			nosingDepthProp				= serializedObject.FindProperty("definition.nosingDepth");
-			nosingWidthProp				= serializedObject.FindProperty("definition.nosingWidth");
-			startAngleProp				= serializedObject.FindProperty("definition.startAngle");
-			rotationProp				= serializedObject.FindProperty("definition.rotation");
-			riserTypeProp				= serializedObject.FindProperty("definition.riserType");
-			riserDepthProp				= serializedObject.FindProperty("definition.riserDepth");
-			bottomSmoothingGroupProp	= serializedObject.FindProperty("definition.bottomSmoothingGroup");
-		}
-		
-		protected override void OnInspector()
-		{ 
-			EditorGUILayout.PropertyField(heightProp);
-			EditorGUILayout.PropertyField(outerDiameterProp);
-			EditorGUILayout.PropertyField(outerSegmentsProp);
-			EditorGUILayout.PropertyField(innerDiameterProp);
-			EditorGUILayout.PropertyField(innerSegmentsProp);
-			EditorGUILayout.PropertyField(stepHeightProp);
-			EditorGUILayout.PropertyField(treadHeightProp);
-			EditorGUILayout.PropertyField(nosingDepthProp);
-			EditorGUILayout.PropertyField(nosingWidthProp);
-			EditorGUILayout.PropertyField(startAngleProp);
-			EditorGUILayout.PropertyField(rotationProp);
-			EditorGUILayout.PropertyField(riserTypeProp);
-			EditorGUILayout.PropertyField(riserDepthProp);
-			EditorGUILayout.PropertyField(bottomSmoothingGroupProp);
-		}
-		
-						
-		// TODO: put somewhere else
-
-		static readonly int s_RotatedEdge2DHash = "RotatedEdge2D".GetHashCode();
-
-		public static float RotatedEdge2DHandle(float angle, Vector3 origin, float diameter, Vector3 handleDir, Vector3 slideDir1, Vector3 slideDir2, float handleSize = 0.0f, UnitySceneExtensions.SceneHandles.CapFunction capFunction = null, Axes axes = Axes.None)
-		{
-			var id = GUIUtility.GetControlID (s_RotatedEdge2DHash, FocusType.Keyboard);
-			return RotatedEdge2DHandle(id, angle, origin, diameter, handleDir, slideDir1, slideDir2, handleSize, capFunction, axes);
-		}
-
-		static float rotatedStartAngle = 0.0f;
-		static float rotatedAngleOffset = 0.0f;
-		public static float RotatedEdge2DHandle(int id, float angle, Vector3 origin, float diameter, Vector3 handleDir, Vector3 slideDir1, Vector3 slideDir2, float handleSize = 0.0f, UnitySceneExtensions.SceneHandles.CapFunction capFunction = null, Axes axes = Axes.None) 
-		{
-			var from		= origin;
-			var vector		= Quaternion.AngleAxis(angle, handleDir) * Vector3.forward;
-			var to			= from + (vector * diameter);
-			var position	= from + (vector * (diameter * 0.5f));
-
-			var evt = Event.current;
-			switch (evt.GetTypeForControl(id))
-			{
-				case EventType.Layout:
-				{
-					UnityEditor.HandleUtility.AddControl(id, UnityEditor.HandleUtility.DistanceToLine(from, to) * 0.5f);
-					break;
-				}
-				case EventType.Repaint:
-				{
-					var sceneView = SceneView.currentDrawingSceneView;
-					if (sceneView)
-					{
-						if (UnityEditor.HandleUtility.nearestControl == id || EditorGUIUtility.hotControl == id)
-						{
-							var rect = sceneView.position;
-							rect.min = Vector2.zero;
-							EditorGUIUtility.AddCursorRect(rect, UnitySceneExtensions.SceneHandleUtility.GetCursorForEdge(from, to));
-						}
-					}
-					if (EditorGUIUtility.keyboardControl == id)
-						UnityEditor.Handles.DrawAAPolyLine(3.0f, from, to);
-					else
-						UnityEditor.Handles.DrawAAPolyLine(2.5f, from, to);
-					break;
-				}
-			}
-
-			if (handleSize == 0.0f)
-				handleSize = UnityEditor.HandleUtility.GetHandleSize(position) * 0.05f;
-
-			
-			if (evt.GetTypeForControl(id) == EventType.MouseDown &&
-				GUIUtility.hotControl == 0 &&
-				((UnityEditor.HandleUtility.nearestControl == id && evt.button == 0) ||
-				 (GUIUtility.keyboardControl == id && evt.button == 2)))
-			{
-				rotatedStartAngle = angle;
-				rotatedAngleOffset = 0.0f;
-			}
-
-			var newPosition = UnitySceneExtensions.SceneHandles.Slider2D.Do(id, to, position, Vector3.zero, handleDir, slideDir1, slideDir2, handleSize, capFunction, axes);
-			
-			if (GUIUtility.hotControl != id)
-				return angle;
-
-			rotatedAngleOffset += Utilities.GeometryMath.SignedAngle(vector, (newPosition - origin).normalized, handleDir);
-
-			
-			// TODO: put somewhere else
-			if (!Snapping.RotateSnappingActive)
-			{
-				return rotatedStartAngle + rotatedAngleOffset;
-			}
-
-			var rotateSnap = CSGEditorSettings.RotateSnap;
-			var newAngle		= rotatedStartAngle + rotatedAngleOffset;
-			var snappedAngle	= (int)Mathf.Round(newAngle / rotateSnap) * rotateSnap;
-			return snappedAngle;
-		}
-
-		
-
-
-		Vector3[] innerVertices;
-		Vector3[] outerVertices;
-
-		
-		protected override void OnScene(CSGSpiralStairs generator)
-		{
-			var normal					= Vector3.up;
-			var topDirection			= Vector3.forward;
-			var lowDirection			= Vector3.forward;
+    [CustomEditor(typeof(CSGSpiralStairs))]
+    [CanEditMultipleObjects]
+    public sealed class CSGSpiralStairsEditor : GeneratorEditor<CSGSpiralStairs> 
+    {
+        SerializedProperty heightProp;
+        SerializedProperty outerDiameterProp;
+        SerializedProperty outerSegmentsProp;
+        SerializedProperty innerDiameterProp;
+        SerializedProperty innerSegmentsProp;
+        SerializedProperty stepHeightProp;
+        SerializedProperty nosingDepthProp;
+        SerializedProperty nosingWidthProp;
+        SerializedProperty treadHeightProp;
+        SerializedProperty startAngleProp;
+        SerializedProperty rotationProp;
+        SerializedProperty riserTypeProp;
+        SerializedProperty riserDepthProp;
+        SerializedProperty bottomSmoothingGroupProp;
+        
+        protected override void ResetInspector()
+        {
+            heightProp					= null;
+            outerDiameterProp			= null;
+            outerSegmentsProp			= null;
+            innerDiameterProp			= null;
+            innerSegmentsProp			= null;
+            stepHeightProp				= null;
+            nosingDepthProp				= null;
+            nosingWidthProp				= null;
+            treadHeightProp				= null;
+            startAngleProp				= null;
+            rotationProp				= null;
+            riserTypeProp				= null;
+            riserDepthProp				= null;
+            bottomSmoothingGroupProp	= null;
+        }
+        
+        protected override void InitInspector()
+        { 
+            heightProp					= serializedObject.FindProperty("definition.height");
+            outerDiameterProp			= serializedObject.FindProperty("definition.outerDiameter");
+            outerSegmentsProp			= serializedObject.FindProperty("definition.outerSegments");
+            innerDiameterProp			= serializedObject.FindProperty("definition.innerDiameter");
+            innerSegmentsProp			= serializedObject.FindProperty("definition.innerSegments");
+            stepHeightProp				= serializedObject.FindProperty("definition.stepHeight");
+            treadHeightProp				= serializedObject.FindProperty("definition.treadHeight");
+            nosingDepthProp				= serializedObject.FindProperty("definition.nosingDepth");
+            nosingWidthProp				= serializedObject.FindProperty("definition.nosingWidth");
+            startAngleProp				= serializedObject.FindProperty("definition.startAngle");
+            rotationProp				= serializedObject.FindProperty("definition.rotation");
+            riserTypeProp				= serializedObject.FindProperty("definition.riserType");
+            riserDepthProp				= serializedObject.FindProperty("definition.riserDepth");
+            bottomSmoothingGroupProp	= serializedObject.FindProperty("definition.bottomSmoothingGroup");
+        }
+        
+        protected override void OnInspector()
+        { 
+            EditorGUILayout.PropertyField(heightProp);
+            EditorGUILayout.PropertyField(outerDiameterProp);
+            EditorGUILayout.PropertyField(outerSegmentsProp);
+            EditorGUILayout.PropertyField(innerDiameterProp);
+            EditorGUILayout.PropertyField(innerSegmentsProp);
+            EditorGUILayout.PropertyField(stepHeightProp);
+            EditorGUILayout.PropertyField(treadHeightProp);
+            EditorGUILayout.PropertyField(nosingDepthProp);
+            EditorGUILayout.PropertyField(nosingWidthProp);
+            EditorGUILayout.PropertyField(startAngleProp);
+            EditorGUILayout.PropertyField(rotationProp);
+            EditorGUILayout.PropertyField(riserTypeProp);
+            EditorGUILayout.PropertyField(riserDepthProp);
+            EditorGUILayout.PropertyField(bottomSmoothingGroupProp);
+        }
+        
+                        
+        // TODO: put somewhere else
+
+        static readonly int s_RotatedEdge2DHash = "RotatedEdge2D".GetHashCode();
+
+        public static float RotatedEdge2DHandle(float angle, Vector3 origin, float diameter, Vector3 handleDir, Vector3 slideDir1, Vector3 slideDir2, float handleSize = 0.0f, UnitySceneExtensions.SceneHandles.CapFunction capFunction = null, Axes axes = Axes.None)
+        {
+            var id = GUIUtility.GetControlID (s_RotatedEdge2DHash, FocusType.Keyboard);
+            return RotatedEdge2DHandle(id, angle, origin, diameter, handleDir, slideDir1, slideDir2, handleSize, capFunction, axes);
+        }
+
+        static float rotatedStartAngle = 0.0f;
+        static float rotatedAngleOffset = 0.0f;
+        public static float RotatedEdge2DHandle(int id, float angle, Vector3 origin, float diameter, Vector3 handleDir, Vector3 slideDir1, Vector3 slideDir2, float handleSize = 0.0f, UnitySceneExtensions.SceneHandles.CapFunction capFunction = null, Axes axes = Axes.None) 
+        {
+            var from		= origin;
+            var vector		= Quaternion.AngleAxis(angle, handleDir) * Vector3.forward;
+            var to			= from + (vector * diameter);
+            var position	= from + (vector * (diameter * 0.5f));
+
+            var evt = Event.current;
+            switch (evt.GetTypeForControl(id))
+            {
+                case EventType.Layout:
+                {
+                    UnityEditor.HandleUtility.AddControl(id, UnityEditor.HandleUtility.DistanceToLine(from, to) * 0.5f);
+                    break;
+                }
+                case EventType.Repaint:
+                {
+                    var sceneView = SceneView.currentDrawingSceneView;
+                    if (sceneView)
+                    {
+                        if (UnityEditor.HandleUtility.nearestControl == id || EditorGUIUtility.hotControl == id)
+                        {
+                            var rect = sceneView.position;
+                            rect.min = Vector2.zero;
+                            EditorGUIUtility.AddCursorRect(rect, UnitySceneExtensions.SceneHandleUtility.GetCursorForEdge(from, to));
+                        }
+                    }
+                    if (EditorGUIUtility.keyboardControl == id)
+                        UnityEditor.Handles.DrawAAPolyLine(3.0f, from, to);
+                    else
+                        UnityEditor.Handles.DrawAAPolyLine(2.5f, from, to);
+                    break;
+                }
+            }
+
+            if (handleSize == 0.0f)
+                handleSize = UnityEditor.HandleUtility.GetHandleSize(position) * 0.05f;
+
+            
+            if (evt.GetTypeForControl(id) == EventType.MouseDown &&
+                GUIUtility.hotControl == 0 &&
+                ((UnityEditor.HandleUtility.nearestControl == id && evt.button == 0) ||
+                 (GUIUtility.keyboardControl == id && evt.button == 2)))
+            {
+                rotatedStartAngle = angle;
+                rotatedAngleOffset = 0.0f;
+            }
+
+            var newPosition = UnitySceneExtensions.SceneHandles.Slider2D.Do(id, to, position, Vector3.zero, handleDir, slideDir1, slideDir2, handleSize, capFunction, axes);
+            
+            if (GUIUtility.hotControl != id)
+                return angle;
+
+            rotatedAngleOffset += Utilities.GeometryMath.SignedAngle(vector, (newPosition - origin).normalized, handleDir);
+
+            
+            // TODO: put somewhere else
+            if (!Snapping.RotateSnappingActive)
+            {
+                return rotatedStartAngle + rotatedAngleOffset;
+            }
+
+            var rotateSnap = CSGEditorSettings.RotateSnap;
+            var newAngle		= rotatedStartAngle + rotatedAngleOffset;
+            var snappedAngle	= (int)Mathf.Round(newAngle / rotateSnap) * rotateSnap;
+            return snappedAngle;
+        }
+
+        
+
+
+        Vector3[] innerVertices;
+        Vector3[] outerVertices;
+
+        
+        protected override void OnScene(CSGSpiralStairs generator)
+        {
+            var normal					= Vector3.up;
+            var topDirection			= Vector3.forward;
+            var lowDirection			= Vector3.forward;
 
 			var originalOuterDiameter	= generator.OuterDiameter;
 			var originalInnerDiameter	= generator.InnerDiameter;
@@ -201,320 +200,6 @@
 			var startAngle			= originalStartAngle;
 			var rotation			= originalRotation;
 
-			EditorGUI.BeginChangeCheck();
-			{
-				var startRotateEdgeID	= GUIUtility.GetControlID ("SpiralStairsStartAngle".GetHashCode(), FocusType.Keyboard);
-				var endRotateEdgeID		= GUIUtility.GetControlID ("SpiralStairsEndAngle".GetHashCode(), FocusType.Keyboard);
-						
-				// TODO: properly show things as backfaces
-				// TODO: temporarily show inner or outer diameter as disabled when resizing one or the other
-				// TODO: FIXME: why aren't there any arrows?
-				topPoint		= UnitySceneExtensions.SceneHandles.DirectionHandle(topPoint,  normal, snappingStep: originalStepHeight);
-				topPoint.y		= Mathf.Max(lowPoint.y + originalStepHeight, topPoint.y);
-				lowPoint		= UnitySceneExtensions.SceneHandles.DirectionHandle(lowPoint, -normal, snappingStep: originalStepHeight);
-				lowPoint.y		= Mathf.Min(topPoint.y - originalStepHeight, lowPoint.y);
-
-				float minOuterDiameter = innerDiameter + CSGSpiralStairsDefinition.kMinStairsDepth;						
-				outerDiameter		= Mathf.Max(minOuterDiameter, UnitySceneExtensions.SceneHandles.RadiusHandle(Vector3.up, topPoint, outerDiameter * 0.5f, renderDisc: false) * 2.0f);
-				outerDiameter		= Mathf.Max(minOuterDiameter, UnitySceneExtensions.SceneHandles.RadiusHandle(Vector3.up, lowPoint, outerDiameter * 0.5f, renderDisc: false) * 2.0f);
-						
-				float maxInnerDiameter = outerDiameter - CSGSpiralStairsDefinition.kMinStairsDepth;
-				innerDiameter		= Mathf.Min(maxInnerDiameter, UnitySceneExtensions.SceneHandles.RadiusHandle(Vector3.up, midPoint, innerDiameter * 0.5f, renderDisc: false) * 2.0f);
-
-				startAngle = RotatedEdge2DHandle(startRotateEdgeID, startAngle           , lowPoint, outerDiameter * 0.5f, normal, lowDirection, Vector3.Cross(normal, lowDirection));
-				rotation   = RotatedEdge2DHandle(endRotateEdgeID,   startAngle + rotation, topPoint, outerDiameter * 0.5f, normal, topDirection, Vector3.Cross(normal, topDirection)) - startAngle;
-
-
-
-
-				// TODO: somehow put this into a separate renderer
-				cylinderTop.diameterZ = cylinderTop.diameterX = cylinderLow.diameterZ = cylinderLow.diameterX = originalInnerDiameter;
-				BrushMeshAssetFactory.GetConicalFrustumVertices(cylinderLow, cylinderTop, 0, generator.InnerSegments, ref innerVertices);
-
-				cylinderTop.diameterZ = cylinderTop.diameterX = cylinderLow.diameterZ = cylinderLow.diameterX = originalOuterDiameter;
-				BrushMeshAssetFactory.GetConicalFrustumVertices(cylinderLow, cylinderTop, 0, generator.OuterSegments, ref outerVertices);
-				
-				var originalColor	= UnityEditor.Handles.yAxisColor;
-				var color			= Color.Lerp(originalColor, UnitySceneExtensions.SceneHandles.staticColor, UnitySceneExtensions.SceneHandles.staticBlend);
-				var outlineColor	= Color.black;
-				outlineColor.a = color.a;
-
-				UnityEditor.Handles.color = outlineColor;
-				{
-					var sides = generator.OuterSegments;
-					for (int i = 0, j = sides - 1; i < sides; j = i, i++)
-					{
-						var t0 = outerVertices[i];
-						var t1 = outerVertices[j];
-						var b0 = outerVertices[i + sides];
-						var b1 = outerVertices[j + sides];
-
-						UnityEditor.Handles.DrawAAPolyLine(3.0f, t0, b0);
-						UnityEditor.Handles.DrawAAPolyLine(3.0f, t0, t1);
-						UnityEditor.Handles.DrawAAPolyLine(3.0f, b0, b1);
-					}
-				}
-				{
-					var sides = generator.InnerSegments;
-					for (int i = 0, j = sides - 1; i < sides; j = i, i++)
-					{
-						var t0 = innerVertices[i];
-						var t1 = innerVertices[j];
-						var b0 = innerVertices[i + sides];
-						var b1 = innerVertices[j + sides];
-
-						UnityEditor.Handles.DrawAAPolyLine(3.0f, t0, b0);
-						UnityEditor.Handles.DrawAAPolyLine(3.0f, t0, t1);
-						UnityEditor.Handles.DrawAAPolyLine(3.0f, b0, b1);
-					}
-				}
-
-				UnityEditor.Handles.color = originalColor;
-				{
-					var sides = generator.OuterSegments;
-					for (int i = 0, j = sides - 1; i < sides; j = i, i++)
-					{
-						var t0 = outerVertices[i];
-						var t1 = outerVertices[j];
-						var b0 = outerVertices[i + sides];
-						var b1 = outerVertices[j + sides];
-
-						UnityEditor.Handles.DrawAAPolyLine(2.0f, t0, b0);
-						UnityEditor.Handles.DrawAAPolyLine(2.0f, t0, t1);
-						UnityEditor.Handles.DrawAAPolyLine(2.0f, b0, b1);
-					}
-				}
-				{
-					var sides = generator.InnerSegments;
-					for (int i = 0, j = sides - 1; i < sides; j = i, i++)
-					{
-						var t0 = innerVertices[i];
-						var t1 = innerVertices[j];
-						var b0 = innerVertices[i + sides];
-						var b1 = innerVertices[j + sides];
-
-						UnityEditor.Handles.DrawAAPolyLine(2.0f, t0, b0);
-						UnityEditor.Handles.DrawAAPolyLine(2.0f, t0, t1);
-						UnityEditor.Handles.DrawAAPolyLine(2.0f, b0, b1);
-
-						var m0 = (t0 + b0) * 0.5f;
-						var m1 = (t1 + b1) * 0.5f;
-						UnityEditor.Handles.DrawDottedLine(m0, m1, 4.0f);
-					}
-				}
-			}
-			if (EditorGUI.EndChangeCheck())
-			{
-				Undo.RecordObject(target, "Modified " + generator.NodeTypeName);
-				generator.OuterDiameter = outerDiameter;
-				generator.InnerDiameter = innerDiameter;
-				generator.StartAngle  = startAngle;
-				generator.Rotation	  = rotation;
-
-				if (topPoint != originalTopPoint)
-					generator.Height	= topPoint.y - lowPoint.y;
-
-				if (lowPoint != originalLowPoint)
-				{
-					generator.Height	= topPoint.y - lowPoint.y;
-					var newOrigin = originalOrigin;
-					newOrigin.y += lowPoint.y - originalLowPoint.y;
-					generator.Origin = newOrigin;
-				}
-
-				generator.OnValidate();
-			}
-		}
-	}
-=======
-    [CustomEditor(typeof(CSGSpiralStairs))]
-    [CanEditMultipleObjects]
-    public sealed class CSGSpiralStairsEditor : GeneratorEditor<CSGSpiralStairs> 
-    {
-        SerializedProperty heightProp;
-        SerializedProperty outerDiameterProp;
-        SerializedProperty outerSegmentsProp;
-        SerializedProperty innerDiameterProp;
-        SerializedProperty innerSegmentsProp;
-        SerializedProperty stepHeightProp;
-        SerializedProperty nosingDepthProp;
-        SerializedProperty nosingWidthProp;
-        SerializedProperty treadHeightProp;
-        SerializedProperty startAngleProp;
-        SerializedProperty rotationProp;
-        SerializedProperty riserTypeProp;
-        SerializedProperty riserDepthProp;
-        SerializedProperty bottomSmoothingGroupProp;
-        
-        protected override void ResetInspector()
-        {
-            heightProp					= null;
-            outerDiameterProp			= null;
-            outerSegmentsProp			= null;
-            innerDiameterProp			= null;
-            innerSegmentsProp			= null;
-            stepHeightProp				= null;
-            nosingDepthProp				= null;
-            nosingWidthProp				= null;
-            treadHeightProp				= null;
-            startAngleProp				= null;
-            rotationProp				= null;
-            riserTypeProp				= null;
-            riserDepthProp				= null;
-            bottomSmoothingGroupProp	= null;
-        }
-        
-        protected override void InitInspector()
-        { 
-            heightProp					= serializedObject.FindProperty("definition.height");
-            outerDiameterProp			= serializedObject.FindProperty("definition.outerDiameter");
-            outerSegmentsProp			= serializedObject.FindProperty("definition.outerSegments");
-            innerDiameterProp			= serializedObject.FindProperty("definition.innerDiameter");
-            innerSegmentsProp			= serializedObject.FindProperty("definition.innerSegments");
-            stepHeightProp				= serializedObject.FindProperty("definition.stepHeight");
-            treadHeightProp				= serializedObject.FindProperty("definition.treadHeight");
-            nosingDepthProp				= serializedObject.FindProperty("definition.nosingDepth");
-            nosingWidthProp				= serializedObject.FindProperty("definition.nosingWidth");
-            startAngleProp				= serializedObject.FindProperty("definition.startAngle");
-            rotationProp				= serializedObject.FindProperty("definition.rotation");
-            riserTypeProp				= serializedObject.FindProperty("definition.riserType");
-            riserDepthProp				= serializedObject.FindProperty("definition.riserDepth");
-            bottomSmoothingGroupProp	= serializedObject.FindProperty("definition.bottomSmoothingGroup");
-        }
-        
-        protected override void OnInspector()
-        { 
-            EditorGUILayout.PropertyField(heightProp);
-            EditorGUILayout.PropertyField(outerDiameterProp);
-            EditorGUILayout.PropertyField(outerSegmentsProp);
-            EditorGUILayout.PropertyField(innerDiameterProp);
-            EditorGUILayout.PropertyField(innerSegmentsProp);
-            EditorGUILayout.PropertyField(stepHeightProp);
-            EditorGUILayout.PropertyField(treadHeightProp);
-            EditorGUILayout.PropertyField(nosingDepthProp);
-            EditorGUILayout.PropertyField(nosingWidthProp);
-            EditorGUILayout.PropertyField(startAngleProp);
-            EditorGUILayout.PropertyField(rotationProp);
-            EditorGUILayout.PropertyField(riserTypeProp);
-            EditorGUILayout.PropertyField(riserDepthProp);
-            EditorGUILayout.PropertyField(bottomSmoothingGroupProp);
-        }
-        
-                        
-        // TODO: put somewhere else
-
-        static readonly int s_RotatedEdge2DHash = "RotatedEdge2D".GetHashCode();
-
-        public static float RotatedEdge2DHandle(float angle, Vector3 origin, float diameter, Vector3 handleDir, Vector3 slideDir1, Vector3 slideDir2, float handleSize = 0.0f, UnitySceneExtensions.SceneHandles.CapFunction capFunction = null, Axes axes = Axes.None)
-        {
-            var id = GUIUtility.GetControlID (s_RotatedEdge2DHash, FocusType.Keyboard);
-            return RotatedEdge2DHandle(id, angle, origin, diameter, handleDir, slideDir1, slideDir2, handleSize, capFunction, axes);
-        }
-
-        static float rotatedStartAngle = 0.0f;
-        static float rotatedAngleOffset = 0.0f;
-        public static float RotatedEdge2DHandle(int id, float angle, Vector3 origin, float diameter, Vector3 handleDir, Vector3 slideDir1, Vector3 slideDir2, float handleSize = 0.0f, UnitySceneExtensions.SceneHandles.CapFunction capFunction = null, Axes axes = Axes.None) 
-        {
-            var from		= origin;
-            var vector		= Quaternion.AngleAxis(angle, handleDir) * Vector3.forward;
-            var to			= from + (vector * diameter);
-            var position	= from + (vector * (diameter * 0.5f));
-
-            var evt = Event.current;
-            switch (evt.GetTypeForControl(id))
-            {
-                case EventType.Layout:
-                {
-                    UnityEditor.HandleUtility.AddControl(id, UnityEditor.HandleUtility.DistanceToLine(from, to) * 0.5f);
-                    break;
-                }
-                case EventType.Repaint:
-                {
-                    var sceneView = SceneView.currentDrawingSceneView;
-                    if (sceneView)
-                    {
-                        if (UnityEditor.HandleUtility.nearestControl == id || EditorGUIUtility.hotControl == id)
-                        {
-                            var rect = sceneView.position;
-                            rect.min = Vector2.zero;
-                            EditorGUIUtility.AddCursorRect(rect, UnitySceneExtensions.SceneHandleUtility.GetCursorForEdge(from, to));
-                        }
-                    }
-                    if (EditorGUIUtility.keyboardControl == id)
-                        UnityEditor.Handles.DrawAAPolyLine(3.0f, from, to);
-                    else
-                        UnityEditor.Handles.DrawAAPolyLine(2.5f, from, to);
-                    break;
-                }
-            }
-
-            if (handleSize == 0.0f)
-                handleSize = UnityEditor.HandleUtility.GetHandleSize(position) * 0.05f;
-
-            
-            if (evt.GetTypeForControl(id) == EventType.MouseDown &&
-                GUIUtility.hotControl == 0 &&
-                ((UnityEditor.HandleUtility.nearestControl == id && evt.button == 0) ||
-                 (GUIUtility.keyboardControl == id && evt.button == 2)))
-            {
-                rotatedStartAngle = angle;
-                rotatedAngleOffset = 0.0f;
-            }
-
-            var newPosition = UnitySceneExtensions.SceneHandles.Slider2D.Do(id, to, position, Vector3.zero, handleDir, slideDir1, slideDir2, handleSize, capFunction, axes);
-            
-            if (GUIUtility.hotControl != id)
-                return angle;
-
-            rotatedAngleOffset += Utilities.GeometryMath.SignedAngle(vector, (newPosition - origin).normalized, handleDir);
-
-            
-            // TODO: put somewhere else
-            if (!Snapping.RotateSnappingActive)
-            {
-                return rotatedStartAngle + rotatedAngleOffset;
-            }
-
-            var rotateSnap = CSGEditorSettings.RotateSnap;
-            var newAngle		= rotatedStartAngle + rotatedAngleOffset;
-            var snappedAngle	= (int)Mathf.Round(newAngle / rotateSnap) * rotateSnap;
-            return snappedAngle;
-        }
-
-        
-
-
-        Vector3[] innerVertices;
-        Vector3[] outerVertices;
-
-        
-        protected override void OnScene(CSGSpiralStairs generator)
-        {
-            var normal					= Vector3.up;
-            var topDirection			= Vector3.forward;
-            var lowDirection			= Vector3.forward;
-
-            var originalOuterDiameter	= generator.OuterDiameter;
-            var originalInnerDiameter	= generator.InnerDiameter;
-            var originalStartAngle		= generator.StartAngle;
-            var originalStepHeight		= generator.StepHeight;
-            var originalRotation		= generator.Rotation;
-            var originalHeight			= generator.Height;
-            var originalOrigin			= generator.Origin;
-            var cylinderTop				= new CSGCylinderDefinition(1, originalOrigin.y + originalHeight);
-            var cylinderLow				= new CSGCylinderDefinition(1, originalOrigin.y);
-            var originalTopPoint		= normal * cylinderTop.height;
-            var originalLowPoint		= normal * cylinderLow.height;
-            var originalMidPoint		= (originalTopPoint + originalLowPoint) * 0.5f;
-                    
-            var outerDiameter		= originalOuterDiameter;
-            var innerDiameter		= originalInnerDiameter;
-            var topPoint			= originalTopPoint;
-            var lowPoint			= originalLowPoint;
-            var midPoint			= originalMidPoint;
-            var startAngle			= originalStartAngle;
-            var rotation			= originalRotation;
-
             EditorGUI.BeginChangeCheck();
             {
                 var startRotateEdgeID	= GUIUtility.GetControlID ("SpiralStairsStartAngle".GetHashCode(), FocusType.Keyboard);
@@ -640,5 +325,4 @@
             }
         }
     }
->>>>>>> ac514a9a
 }