--- conflicted
+++ resolved
@@ -12,15 +12,14 @@
 
 namespace Chisel.Editors
 {
-<<<<<<< HEAD
-	[CustomEditor(typeof(CSGSphere))]
-	[CanEditMultipleObjects]
-	public sealed class CSGSphereEditor : GeneratorEditor<CSGSphere>
-	{
-		SerializedProperty diameterXYZProp;
-		SerializedProperty rotationProp;
-		SerializedProperty horizontalSegmentsProp;
-		SerializedProperty verticalSegmentsProp;
+    [CustomEditor(typeof(CSGSphere))]
+    [CanEditMultipleObjects]
+    public sealed class CSGSphereEditor : GeneratorEditor<CSGSphere>
+    {
+        SerializedProperty diameterXYZProp;
+        SerializedProperty rotationProp;
+        SerializedProperty horizontalSegmentsProp;
+        SerializedProperty verticalSegmentsProp;
 
 		protected override void ResetInspector()
 		{ 
@@ -53,158 +52,6 @@
 		const float kHorzLineThickness			= 1.0f;
 		const float kCapLineThickness			= 2.0f;
 		const float kCapLineThicknessSelected   = 2.5f;
-
-		static void DrawOutline(CSGSphereDefinition definition, Vector3[] vertices, LineMode lineMode)
-		{
-			//var baseColor		= UnityEditor.Handles.yAxisColor;
-			//var isDisabled		= UnitySceneExtensions.Handles.disabled;
-			//var normal			= Vector3.up;
-			var sides			= definition.horizontalSegments;
-			
-			var extraVertices	= 2;
-			var bottomVertex	= 1;
-			var topVertex		= 0;
-			
-			var rings			= (vertices.Length - extraVertices) / sides;
-
-			var prevColor = UnityEditor.Handles.color;
-			var color = prevColor;
-			color.a *= 0.6f;
-
-			UnityEditor.Handles.color = color;
-			for (int i = 0, j = extraVertices; i < rings; i++, j += sides)
-			{
-				CSGOutlineRenderer.DrawLineLoop(vertices, j, sides, lineMode: lineMode, thickness: kHorzLineThickness, dashSize: kLineDash);
-			}
-
-			for (int k = 0; k < sides; k++)
-			{
-				CSGOutlineRenderer.DrawLine(vertices[topVertex], vertices[extraVertices + k], lineMode: lineMode, thickness: kVertLineThickness);
-				for (int i = 0, j = extraVertices; i < rings - 1; i++, j += sides)
-					CSGOutlineRenderer.DrawLine(vertices[j + k], vertices[j + k + sides], lineMode: lineMode, thickness: kVertLineThickness);
-				CSGOutlineRenderer.DrawLine(vertices[bottomVertex], vertices[extraVertices + k + ((rings - 1) * sides)], lineMode: lineMode, thickness: kVertLineThickness);
-			}
-			UnityEditor.Handles.color = prevColor;
-		}
-
-		internal static int s_TopHash		= "TopSphereHash".GetHashCode();
-		internal static int s_BottomHash	= "BottomSphereHash".GetHashCode();
-
-
-		static Vector3[] vertices = null; // TODO: store this per instance? or just allocate every frame?
-		
-		protected override void OnScene(CSGSphere generator)
-		{
-			var baseColor		= UnityEditor.Handles.yAxisColor;
-			var isDisabled		= UnitySceneExtensions.SceneHandles.disabled;
-			var focusControl	= UnitySceneExtensions.SceneHandleUtility.focusControl;
-			var normal			= Vector3.up;
-
-			if (!BrushMeshAssetFactory.GenerateSphereVertices(generator.definition, ref vertices))
-				return;
-
-			UnityEditor.Handles.color = CSGCylinderEditor.GetColorForState(baseColor, false, false, isDisabled);
-			DrawOutline(generator.definition, vertices, lineMode: LineMode.ZTest);
-
-			UnityEditor.Handles.color = CSGCylinderEditor.GetColorForState(baseColor, false, true, isDisabled);
-			DrawOutline(generator.definition, vertices, lineMode: LineMode.NoZTest);
-
-            Vector3 center, topPoint, bottomPoint;
-            if (!generator.GenerateFromCenter)
-            {
-                center      = normal * (generator.DiameterXYZ.y *  0.5f);
-                topPoint    = normal * generator.DiameterXYZ.y;
-                bottomPoint = Vector3.zero;
-            } else
-            { 
-                center      = Vector3.zero;
-                topPoint    = normal * (generator.DiameterXYZ.y *  0.5f);
-                bottomPoint = normal * (generator.DiameterXYZ.y * -0.5f);
-            }
-
-            if (generator.DiameterXYZ.y < 0)
-                normal = -normal;
-
-			var radius2D	= new Vector2(generator.definition.diameterXYZ.x, generator.definition.diameterXYZ.z) * 0.5f;
-
-			EditorGUI.BeginChangeCheck();
-			{
-				UnityEditor.Handles.color = baseColor;
-				// TODO: make it possible to (optionally) size differently in x & z
-				radius2D.x = UnitySceneExtensions.SceneHandles.RadiusHandle(normal, center, radius2D.x);
-
-				var bottomId = GUIUtility.GetControlID(s_BottomHash, FocusType.Passive);
-				{
-					var isBottomBackfaced	= false; // TODO: how to do this?
-					var bottomHasFocus		= (focusControl == bottomId);
-
-					UnityEditor.Handles.color = CSGCylinderEditor.GetColorForState(baseColor, bottomHasFocus, isBottomBackfaced, isDisabled);
-					bottomPoint = UnitySceneExtensions.SceneHandles.DirectionHandle(bottomId, bottomPoint, -normal);
-				}
-
-				var topId = GUIUtility.GetControlID(s_TopHash, FocusType.Passive);
-				{
-					var isTopBackfaced		= false; // TODO: how to do this?
-					var topHasFocus			= (focusControl == topId);
-
-					UnityEditor.Handles.color = CSGCylinderEditor.GetColorForState(baseColor, topHasFocus, isTopBackfaced, isDisabled);
-					topPoint = UnitySceneExtensions.SceneHandles.DirectionHandle(topId, topPoint, normal);
-				}
-			}
-			if (EditorGUI.EndChangeCheck())
-			{
-				Undo.RecordObject(target, "Modified " + generator.NodeTypeName);
-				var diameter = generator.DiameterXYZ;
-				diameter.y = topPoint.y - bottomPoint.y;
-				diameter.x = radius2D.x * 2.0f;
-				diameter.z = radius2D.x * 2.0f;
-				generator.DiameterXYZ = diameter;
-				// TODO: handle sizing down (needs to modify transformation?)
-			}
-		}
-	}
-=======
-    [CustomEditor(typeof(CSGSphere))]
-    [CanEditMultipleObjects]
-    public sealed class CSGSphereEditor : GeneratorEditor<CSGSphere>
-    {
-        SerializedProperty diameterXYZProp;
-        SerializedProperty rotationProp;
-        SerializedProperty horizontalSegmentsProp;
-        SerializedProperty verticalSegmentsProp;
-
-        protected override void ResetInspector()
-        { 
-            diameterXYZProp			= null;
-            rotationProp			= null;
-            horizontalSegmentsProp	= null;
-            verticalSegmentsProp	= null;
-        }
-        
-        protected override void InitInspector()
-        { 
-            diameterXYZProp			= serializedObject.FindProperty("definition.diameterXYZ");
-            rotationProp			= serializedObject.FindProperty("definition.rotation");
-            horizontalSegmentsProp	= serializedObject.FindProperty("definition.horizontalSegments");
-            verticalSegmentsProp	= serializedObject.FindProperty("definition.verticalSegments");
-        }
-
-        
-        protected override void OnInspector()
-        { 
-            EditorGUILayout.PropertyField(diameterXYZProp);
-            EditorGUILayout.PropertyField(rotationProp);
-            EditorGUILayout.PropertyField(horizontalSegmentsProp);
-            EditorGUILayout.PropertyField(verticalSegmentsProp);
-        }
-        
-        protected override void OnSceneInit(CSGSphere generator) {}
-        
-        const float kLineDash					= 2.0f;
-        const float kVertLineThickness			= 0.75f;
-        const float kHorzLineThickness			= 1.0f;
-        const float kCapLineThickness			= 2.0f;
-        const float kCapLineThicknessSelected   = 2.5f;
 
         static void DrawOutline(CSGSphereDefinition definition, Vector3[] vertices, LineMode lineMode)
         {
@@ -258,18 +105,32 @@
             UnityEditor.Handles.color = CSGCylinderEditor.GetColorForState(baseColor, false, false, isDisabled);
             DrawOutline(generator.definition, vertices, lineMode: LineMode.ZTest);
 
-            UnityEditor.Handles.color = CSGCylinderEditor.GetColorForState(baseColor, false, true, isDisabled);
-            DrawOutline(generator.definition, vertices, lineMode: LineMode.NoZTest);
-            
-            var topPoint	= normal * (generator.DiameterXYZ.y *  0.5f);
-            var bottomPoint = normal * (generator.DiameterXYZ.y * -0.5f);
-            var radius2D	= new Vector2(generator.definition.diameterXYZ.x, generator.definition.diameterXYZ.z) * 0.5f;
+			UnityEditor.Handles.color = CSGCylinderEditor.GetColorForState(baseColor, false, true, isDisabled);
+			DrawOutline(generator.definition, vertices, lineMode: LineMode.NoZTest);
 
-            EditorGUI.BeginChangeCheck();
+            Vector3 center, topPoint, bottomPoint;
+            if (!generator.GenerateFromCenter)
             {
-                UnityEditor.Handles.color = baseColor;
-                // TODO: make it possible to (optionally) size differently in x & z
-                radius2D.x = UnitySceneExtensions.SceneHandles.RadiusHandle(normal, Vector3.zero, radius2D.x);
+                center      = normal * (generator.DiameterXYZ.y *  0.5f);
+                topPoint    = normal * generator.DiameterXYZ.y;
+                bottomPoint = Vector3.zero;
+            } else
+            { 
+                center      = Vector3.zero;
+                topPoint    = normal * (generator.DiameterXYZ.y *  0.5f);
+                bottomPoint = normal * (generator.DiameterXYZ.y * -0.5f);
+            }
+
+            if (generator.DiameterXYZ.y < 0)
+                normal = -normal;
+
+			var radius2D	= new Vector2(generator.definition.diameterXYZ.x, generator.definition.diameterXYZ.z) * 0.5f;
+
+			EditorGUI.BeginChangeCheck();
+			{
+				UnityEditor.Handles.color = baseColor;
+				// TODO: make it possible to (optionally) size differently in x & z
+				radius2D.x = UnitySceneExtensions.SceneHandles.RadiusHandle(normal, center, radius2D.x);
 
                 var bottomId = GUIUtility.GetControlID(s_BottomHash, FocusType.Passive);
                 {
@@ -301,5 +162,4 @@
             }
         }
     }
->>>>>>> ac514a9a
 }