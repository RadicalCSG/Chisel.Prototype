﻿using UnityEngine;
using UnityEditor;
using UnityEditor.SceneManagement;
using System;
using System.Linq;
using System.Collections.Generic;
using Chisel;
using Chisel.Core;
using Chisel.Components;
using Chisel.Assets;
using UnitySceneExtensions;

namespace Chisel.Editors
{
    public sealed class CSGSphereDetails : ChiselGeneratorDetails<CSGSphere>
    {
    }

    [CustomEditor(typeof(CSGSphere))]
    [CanEditMultipleObjects]
    public sealed class CSGSphereEditor : ChiselGeneratorEditor<CSGSphere>
    {
        SerializedProperty diameterXYZProp;
        SerializedProperty rotationProp;
        SerializedProperty horizontalSegmentsProp;
        SerializedProperty verticalSegmentsProp;

        protected override void ResetInspector()
        { 
            diameterXYZProp		    = null;
            rotationProp		    = null;
            horizontalSegmentsProp  = null;
            verticalSegmentsProp    = null;
        }
        
        protected override void InitInspector()
        { 
            diameterXYZProp		    = serializedObject.FindProperty("definition.diameterXYZ");
            rotationProp		    = serializedObject.FindProperty("definition.rotation");
            horizontalSegmentsProp  = serializedObject.FindProperty("definition.horizontalSegments");
            verticalSegmentsProp    = serializedObject.FindProperty("definition.verticalSegments");
        }

        
        protected override void OnInspector()
        { 
            EditorGUILayout.PropertyField(diameterXYZProp);
            EditorGUILayout.PropertyField(rotationProp);
            EditorGUILayout.PropertyField(horizontalSegmentsProp);
            EditorGUILayout.PropertyField(verticalSegmentsProp);
        }
        
<<<<<<< HEAD
        const float kLineDash					= 2.0f;
        const float kVertLineThickness			= 0.75f;
        const float kHorzLineThickness			= 1.0f;
        const float kCapLineThickness			= 2.0f;
=======
        protected override void OnSceneInit(CSGSphere generator) {}
        
        const float kLineDash				    = 2.0f;
        const float kVertLineThickness		    = 0.75f;
        const float kHorzLineThickness		    = 1.0f;
        const float kCapLineThickness		    = 2.0f;
>>>>>>> daa58d5d
        const float kCapLineThicknessSelected   = 2.5f;

        static void DrawOutline(CSGSphereDefinition definition, Vector3[] vertices, LineMode lineMode)
        {
            //var baseColor		= UnityEditor.Handles.yAxisColor;
            //var isDisabled		= UnitySceneExtensions.Handles.disabled;
            //var normal			= Vector3.up;
            var sides			= definition.horizontalSegments;
            
            var extraVertices	= 2;
            var bottomVertex	= 1;
            var topVertex		= 0;
            
            var rings			= (vertices.Length - extraVertices) / sides;

            var prevColor = UnityEditor.Handles.color;
            var color = prevColor;
            color.a *= 0.6f;

            UnityEditor.Handles.color = color;
            for (int i = 0, j = extraVertices; i < rings; i++, j += sides)
            {
                CSGOutlineRenderer.DrawLineLoop(vertices, j, sides, lineMode: lineMode, thickness: kHorzLineThickness, dashSize: kLineDash);
            }

            for (int k = 0; k < sides; k++)
            {
                CSGOutlineRenderer.DrawLine(vertices[topVertex], vertices[extraVertices + k], lineMode: lineMode, thickness: kVertLineThickness);
                for (int i = 0, j = extraVertices; i < rings - 1; i++, j += sides)
                    CSGOutlineRenderer.DrawLine(vertices[j + k], vertices[j + k + sides], lineMode: lineMode, thickness: kVertLineThickness);
                CSGOutlineRenderer.DrawLine(vertices[bottomVertex], vertices[extraVertices + k + ((rings - 1) * sides)], lineMode: lineMode, thickness: kVertLineThickness);
            }
            UnityEditor.Handles.color = prevColor;
        }

        internal static int s_TopHash		= "TopSphereHash".GetHashCode();
        internal static int s_BottomHash	= "BottomSphereHash".GetHashCode();


        static Vector3[] vertices = null; // TODO: store this per instance? or just allocate every frame?
        
        protected override void OnScene(CSGSphere generator)
        {
            var baseColor		= UnityEditor.Handles.yAxisColor;
            var isDisabled		= UnitySceneExtensions.SceneHandles.disabled;
            var focusControl	= UnitySceneExtensions.SceneHandleUtility.focusControl;
            var normal			= Vector3.up;

            if (!BrushMeshAssetFactory.GenerateSphereVertices(generator.definition, ref vertices))
                return;

            UnityEditor.Handles.color = CSGCylinderEditor.GetColorForState(baseColor, false, false, isDisabled);
            DrawOutline(generator.definition, vertices, lineMode: LineMode.ZTest);

            UnityEditor.Handles.color = CSGCylinderEditor.GetColorForState(baseColor, false, true, isDisabled);
            DrawOutline(generator.definition, vertices, lineMode: LineMode.NoZTest);

            Vector3 center, topPoint, bottomPoint;
            if (!generator.GenerateFromCenter)
            {
                center      = normal * (generator.definition.offsetY + (generator.DiameterXYZ.y * 0.5f));
                topPoint    = normal * (generator.definition.offsetY + generator.DiameterXYZ.y);
                bottomPoint = normal * (generator.definition.offsetY);
            } else
            {
                center      = normal * (generator.definition.offsetY);
                topPoint    = normal * (generator.definition.offsetY + (generator.DiameterXYZ.y *  0.5f));
                bottomPoint = normal * (generator.definition.offsetY + (generator.DiameterXYZ.y * -0.5f));
            }

            if (generator.DiameterXYZ.y < 0)
                normal = -normal;

            var radius2D = new Vector2(generator.definition.diameterXYZ.x, generator.definition.diameterXYZ.z) * 0.5f;

            EditorGUI.BeginChangeCheck();
            {
                UnityEditor.Handles.color = baseColor;
                // TODO: make it possible to (optionally) size differently in x & z
                radius2D.x = UnitySceneExtensions.SceneHandles.RadiusHandle(normal, center, radius2D.x);

                var bottomId = GUIUtility.GetControlID(s_BottomHash, FocusType.Passive);
                {
                    var isBottomBackfaced	= false; // TODO: how to do this?
                    var bottomHasFocus		= (focusControl == bottomId);

                    UnityEditor.Handles.color = CSGCylinderEditor.GetColorForState(baseColor, bottomHasFocus, isBottomBackfaced, isDisabled);
                    bottomPoint = UnitySceneExtensions.SceneHandles.DirectionHandle(bottomId, bottomPoint, -normal);
                }

                var topId = GUIUtility.GetControlID(s_TopHash, FocusType.Passive);
                {
                    var isTopBackfaced		= false; // TODO: how to do this?
                    var topHasFocus			= (focusControl == topId);

                    UnityEditor.Handles.color = CSGCylinderEditor.GetColorForState(baseColor, topHasFocus, isTopBackfaced, isDisabled);
                    topPoint = UnitySceneExtensions.SceneHandles.DirectionHandle(topId, topPoint, normal);
                }
            }
            if (EditorGUI.EndChangeCheck())
            {
                Undo.RecordObject(target, "Modified " + generator.NodeTypeName);
                var diameter = generator.DiameterXYZ;
                diameter.y = topPoint.y - bottomPoint.y;
                diameter.x = radius2D.x * 2.0f;
                diameter.z = radius2D.x * 2.0f;
                generator.definition.offsetY    = bottomPoint.y;
                generator.DiameterXYZ = diameter;
                // TODO: handle sizing down (needs to modify transformation?)
            }
        }
    }
}<|MERGE_RESOLUTION|>--- conflicted
+++ resolved
@@ -50,19 +50,10 @@
             EditorGUILayout.PropertyField(verticalSegmentsProp);
         }
         
-<<<<<<< HEAD
         const float kLineDash					= 2.0f;
         const float kVertLineThickness			= 0.75f;
         const float kHorzLineThickness			= 1.0f;
         const float kCapLineThickness			= 2.0f;
-=======
-        protected override void OnSceneInit(CSGSphere generator) {}
-        
-        const float kLineDash				    = 2.0f;
-        const float kVertLineThickness		    = 0.75f;
-        const float kHorzLineThickness		    = 1.0f;
-        const float kCapLineThickness		    = 2.0f;
->>>>>>> daa58d5d
         const float kCapLineThicknessSelected   = 2.5f;
 
         static void DrawOutline(CSGSphereDefinition definition, Vector3[] vertices, LineMode lineMode)
