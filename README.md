--- conflicted
+++ resolved
@@ -10,11 +10,7 @@
 * If you have questions be sure to ask in the discord! **[Click here for to join the official Discord server!](https://discord.gg/zttNkPQ)**
 
 Notes:
-<<<<<<< HEAD
-- Chisel requires Unity 2020.2.b05 or newer
-=======
 - Chisel requires Unity 2020.2.b07 or newer
->>>>>>> fbb9e8a8
 - UX is still under development
 - CSG algorithm is still under development
 - It is *not yet* ready for production, but please feel free to try it out, or better yet, help out!
